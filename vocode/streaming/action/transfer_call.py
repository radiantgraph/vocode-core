--- conflicted
+++ resolved
@@ -163,13 +163,9 @@
             )
 
         logger.info(f"Transferring call to {sanitized_phone_number}")
-<<<<<<< HEAD
+
         await self.transfer_call(twilio_call_sid, sanitized_phone_number, record)
-        
-=======
-        await self.transfer_call(twilio_call_sid, sanitized_phone_number)
-
->>>>>>> b1035fc7
+
         logger.info("Call transfer successfull")
         return ActionOutput(
             action_type=action_input.action_config.type,
