from __future__ import annotations

import asyncio
import queue
import random
import re
import threading
import time
import typing
from typing import (
    Any,
    Awaitable,
    Callable,
    Generic,
    Iterator,
    List,
    Optional,
    Tuple,
    TypeVar,
    Union,
)

import sentry_sdk
from loguru import logger
from sentry_sdk.tracing import Span

from vocode import conversation_id as ctx_conversation_id
from vocode.streaming.action.worker import ActionsWorker
from vocode.streaming.agent.base_agent import (
    AgentInput,
    AgentResponse,
    AgentResponseFillerAudio,
    AgentResponseMessage,
    AgentResponseStop,
    BaseAgent,
    TranscriptionAgentInput,
)
from vocode.streaming.agent.chat_gpt_agent import ChatGPTAgent
from vocode.streaming.constants import (
    ALLOWED_IDLE_TIME,
    CHECK_HUMAN_PRESENT_MESSAGE_CHOICES,
    TEXT_TO_SPEECH_CHUNK_SIZE_SECONDS,
)
from vocode.streaming.models.actions import EndOfTurn
from vocode.streaming.models.agent import FillerAudioConfig
from vocode.streaming.models.events import Sender
from vocode.streaming.models.message import BaseMessage, BotBackchannel, LLMToken, SilenceMessage
from vocode.streaming.models.transcriber import TranscriberConfig, Transcription
from vocode.streaming.models.transcript import Message, Transcript, TranscriptCompleteEvent
from vocode.streaming.output_device.abstract_output_device import AbstractOutputDevice
from vocode.streaming.output_device.audio_chunk import AudioChunk, ChunkState
from vocode.streaming.synthesizer.base_synthesizer import (
    BaseSynthesizer,
    FillerAudio,
    SynthesisResult,
)
from vocode.streaming.synthesizer.input_streaming_synthesizer import InputStreamingSynthesizer
from vocode.streaming.transcriber.base_transcriber import BaseTranscriber
from vocode.streaming.transcriber.deepgram_transcriber import DeepgramTranscriber
from vocode.streaming.utils import (
    create_conversation_id,
    enumerate_async_iter,
    get_chunk_size_per_second,
)
from vocode.streaming.utils.audio_pipeline import AudioPipeline, OutputDeviceType
from vocode.streaming.utils.create_task import asyncio_create_task
from vocode.streaming.utils.events_manager import EventsManager
from vocode.streaming.utils.speed_manager import SpeedManager
from vocode.streaming.utils.state_manager import ConversationStateManager
from vocode.streaming.utils.worker import (
    AbstractWorker,
    AsyncQueueWorker,
    InterruptibleAgentResponseEvent,
    InterruptibleAgentResponseWorker,
    InterruptibleEvent,
    InterruptibleEventFactory,
    InterruptibleWorker,
)
from vocode.utils.sentry_utils import (
    CustomSentrySpans,
    complete_span_by_op,
    sentry_create_span,
    synthesizer_base_name_if_should_report_to_sentry,
)

<<<<<<< HEAD
# from custom_guardrails import Guardrails
# from config import configfrom config
from config_guardrails import Guardrails
from config_guardrails import config

import nltk
nltk.download('punkt_tab')


=======
>>>>>>> cc9bb370
BACKCHANNEL_PATTERNS = [
    r"m+-?hm+",
    r"m+",
    r"oh+",
    r"ah+",
    r"um+",
    r"uh+",
    "yes",
    "sure",
    "quite",
    "right",
    "really",
    "good heavens",
    "i see",
    "of course",
    "oh dear",
    "oh god",
    "thats nice",
    "thats not bad",
    "thats right",
    r"yeah+",
    "makes sense",
]
LOW_INTERRUPT_SENSITIVITY_BACKCHANNEL_UTTERANCE_LENGTH_THRESHOLD = 3


class StreamingConversation(AudioPipeline[OutputDeviceType]):
    class QueueingInterruptibleEventFactory(InterruptibleEventFactory):
        def __init__(self, conversation: "StreamingConversation"):
            self.conversation = conversation

        def create_interruptible_event(
            self,
            payload: Any,
            is_interruptible: bool = True,
        ) -> InterruptibleEvent[Any]:
            interruptible_event: InterruptibleEvent = super().create_interruptible_event(
                payload,
                is_interruptible,
            )
            self.conversation.interruptible_events.put_nowait(interruptible_event)
            return interruptible_event

        def create_interruptible_agent_response_event(
            self,
            payload: Any,
            is_interruptible: bool = True,
            agent_response_tracker: Optional[asyncio.Event] = None,
        ) -> InterruptibleAgentResponseEvent:
            interruptible_event = super().create_interruptible_agent_response_event(
                payload,
                is_interruptible=is_interruptible,
                agent_response_tracker=agent_response_tracker,
            )
            self.conversation.interruptible_events.put_nowait(interruptible_event)
            return interruptible_event

    class TranscriptionsWorker(AsyncQueueWorker[Transcription]):
        """Processes all transcriptions: sends an interrupt if needed
        and sends final transcriptions to the output queue"""

        consumer: AbstractWorker[InterruptibleEvent[Transcription]]

        def __init__(
            self,
            conversation: "StreamingConversation",
            interruptible_event_factory: InterruptibleEventFactory,
        ):
            super().__init__()
            self.conversation = conversation
            self.interruptible_event_factory = interruptible_event_factory
            self.in_interrupt_endpointing_config = False
            self.deepgram_transcriber: Optional[DeepgramTranscriber] = None
            if isinstance(self.conversation.transcriber, DeepgramTranscriber):
                self.deepgram_transcriber = self.conversation.transcriber
            self.has_associated_ignored_utterance: bool = False
            self.has_associated_unignored_utterance: bool = False
            self.human_backchannels_buffer: List[Transcription] = []
            self.ignore_next_message: bool = False

        def should_ignore_utterance(self, transcription: Transcription):
            if self.has_associated_unignored_utterance:
                return False
            bot_still_speaking = self.is_bot_still_speaking()
            if self.has_associated_ignored_utterance or bot_still_speaking:
                logger.info(
                    f"Associated ignored utterance: {self.has_associated_ignored_utterance}. Bot still speaking: {bot_still_speaking}"
                )
                return self.is_transcription_backchannel(transcription)
            return False

        def is_transcription_backchannel(self, transcription: Transcription):
            num_words = len(transcription.message.strip().split())
            if (
                self.conversation.agent.get_agent_config().interrupt_sensitivity == "high"
                and num_words >= 1
            ):
                logger.info(f"High interrupt sensitivity; {num_words} word(s) not a backchannel")
                return False

            if num_words <= LOW_INTERRUPT_SENSITIVITY_BACKCHANNEL_UTTERANCE_LENGTH_THRESHOLD:
                return True
            cleaned = re.sub("[^\w\s]", "", transcription.message).strip().lower()
            return any(re.fullmatch(regex, cleaned) for regex in BACKCHANNEL_PATTERNS)

        def _most_recent_transcript_messages(self) -> Iterator[Message]:
            return (
                event_log
                for event_log in reversed(self.conversation.transcript.event_logs)
                if isinstance(event_log, Message)
            )

        def get_maybe_last_transcript_event_log(self) -> Optional[Message]:
            return next(self._most_recent_transcript_messages(), None)

        def is_bot_in_medias_res(self):
            last_message = self.get_maybe_last_transcript_event_log()
            return (
                last_message is not None
                and not last_message.is_backchannel
                and last_message.sender == Sender.BOT
                and not last_message.is_final
                and last_message.text.strip() != ""
            )

        def is_bot_still_speaking(self):  # in_medias_res OR bot has more utterances
            transcript_messages_iter = self._most_recent_transcript_messages()
            last_message, second_to_last_message = next(transcript_messages_iter, None), next(
                transcript_messages_iter, None
            )

            is_first_bot_message = (
                second_to_last_message is None or second_to_last_message.sender == Sender.HUMAN
            )

            return (
                last_message is not None
                and not last_message.is_backchannel
                and last_message.sender == Sender.BOT
                and (not last_message.is_final or not last_message.is_end_of_turn)
                and not (is_first_bot_message and last_message.text.strip() == "")
            )

        async def process(self, transcription: Transcription):
            self.conversation.mark_last_action_timestamp()
            if transcription.message.strip() == "":
                logger.info("Ignoring empty transcription")
                return
            # ignore utterances during the initial message but still add them to the transcript
            initial_message_ongoing = not self.conversation.initial_message_tracker.is_set()
            if initial_message_ongoing or self.should_ignore_utterance(transcription):
                logger.info(
                    f"Ignoring utterance: {transcription.message}. IMO: {initial_message_ongoing}"
                )
                self.has_associated_ignored_utterance = (
                    not transcription.is_final  # if it's final, we're done with this backchannel
                )
                if transcription.is_final:
                    # for all ignored backchannels, store them to be added to the transcript later
                    self.human_backchannels_buffer.append(transcription)
                return
            if self.ignore_next_message and transcription.is_final:
                # TODO: delete this once transcription reset is implemented for processing conference voicemail
                # Push human message to transcript but do not respond
                self.has_associated_ignored_utterance = False
                agent_response_tracker = None
                self.ignore_next_message = False
                return
            if transcription.is_final:
                if (
                    self.deepgram_transcriber is not None
                    and self.deepgram_transcriber.is_first_transcription
                ):
                    logger.debug(
                        "Switching to non-first transcription endpointing config if configured"
                    )
                    self.deepgram_transcriber.is_first_transcription = False
                logger.debug(
                    "Got transcription: {}, confidence: {}, wpm: {}".format(
                        transcription.message,
                        transcription.confidence,
                        transcription.wpm(),
                    )
                )
            if not self.conversation.is_human_speaking:
                self.conversation.current_transcription_is_interrupt = (
                    await self.conversation.broadcast_interrupt()
                )
                self.has_associated_unignored_utterance = not transcription.is_final
                if self.conversation.current_transcription_is_interrupt:
                    logger.debug(
                        f"Interrupting transcription: {transcription.message}, confidence: {transcription.confidence}"
                    )
                    logger.debug("sent interrupt")
                logger.debug("Human started speaking")
                self.conversation.is_human_still_there = True

            transcription.is_interrupt = self.conversation.current_transcription_is_interrupt
            self.conversation.is_human_speaking = not transcription.is_final
            if transcription.is_final:
                self.has_associated_ignored_utterance = False
                self.has_associated_unignored_utterance = False
                agent_response_tracker = None

                # clear out backchannels and add to the transcript
                for human_backchannel in self.human_backchannels_buffer:
                    self.conversation.transcript.add_human_message(
                        text=human_backchannel.message,
                        conversation_id=self.conversation.id,
                        is_backchannel=True,
                    )
                self.human_backchannels_buffer = []

                if transcription.is_interrupt:
                    transcription.bot_was_in_medias_res = self.is_bot_in_medias_res()
                    logger.debug(
                        f"Bot is {'not ' if not transcription.bot_was_in_medias_res else ''}in medias res"
                    )

                self.conversation.speed_manager.update(transcription)

                self.conversation.warmup_synthesizer()

                # we use getattr here to avoid the dependency cycle between PhoneConversation and StreamingConversation
                event = self.interruptible_event_factory.create_interruptible_event(
                    TranscriptionAgentInput(
                        transcription=transcription,
                        conversation_id=self.conversation.id,
                        vonage_uuid=getattr(self.conversation, "vonage_uuid", None),
                        twilio_sid=getattr(self.conversation, "twilio_sid", None),
                        agent_response_tracker=agent_response_tracker,
                    ),
                )
                self.consumer.consume_nonblocking(event)

    class FillerAudioWorker(InterruptibleWorker[InterruptibleAgentResponseEvent[FillerAudio]]):
        """
        - Waits for a configured number of seconds and then sends filler audio to the output
        - Exposes wait_for_filler_audio_to_finish() which the AgentResponsesWorker waits on before
          sending responses to the output queue
        """

        def __init__(
            self,
            conversation: "StreamingConversation",
        ):
            super().__init__()
            self.conversation = conversation
            self.current_filler_seconds_per_chunk: Optional[int] = None
            self.filler_audio_started_event: Optional[threading.Event] = None

        async def wait_for_filler_audio_to_finish(self):
            if self.filler_audio_started_event is None or not self.filler_audio_started_event.set():
                logger.debug(
                    "Not waiting for filler audio to finish since we didn't send any chunks",
                )
                return
            if self.interruptible_event and isinstance(
                self.interruptible_event,
                InterruptibleAgentResponseEvent,
            ):
                await self.interruptible_event.agent_response_tracker.wait()

        def interrupt_current_filler_audio(self):
            return self.interruptible_event and self.interruptible_event.interrupt()

        async def process(self, item: InterruptibleAgentResponseEvent[FillerAudio]):
            try:
                filler_audio = item.payload
                assert self.conversation.filler_audio_config is not None
                filler_synthesis_result = filler_audio.create_synthesis_result()
                self.current_filler_seconds_per_chunk = filler_audio.seconds_per_chunk
                silence_threshold = self.conversation.filler_audio_config.silence_threshold_seconds
                await asyncio.sleep(silence_threshold)
                logger.debug("Sending filler audio to output")
                self.filler_audio_started_event = threading.Event()
                await self.conversation.send_speech_to_output(
                    filler_audio.message.text,
                    filler_synthesis_result,
                    item.interruption_event,
                    filler_audio.seconds_per_chunk,
                    started_event=self.filler_audio_started_event,
                )
                item.agent_response_tracker.set()
            except asyncio.CancelledError:
                pass

    class AgentResponsesWorker(InterruptibleWorker[InterruptibleAgentResponseEvent[AgentResponse]]):
        """Runs Synthesizer.create_speech and sends the SynthesisResult to the output queue"""

        consumer: AbstractWorker[
            InterruptibleAgentResponseEvent[
                Tuple[Union[BaseMessage, EndOfTurn], Optional[SynthesisResult]]
            ]
        ]

        def __init__(
            self,
            conversation: "StreamingConversation",
            interruptible_event_factory: InterruptibleEventFactory,
        ):
            super().__init__()
            self.conversation = conversation
            self.interruptible_event_factory = interruptible_event_factory
            self.chunk_size = self.conversation._get_synthesizer_chunk_size()
            self.last_agent_response_tracker: Optional[asyncio.Event] = None
            self.is_first_text_chunk = True

        def send_filler_audio(self, agent_response_tracker: Optional[asyncio.Event]):
            assert self.conversation.filler_audio_worker is not None
            logger.debug("Sending filler audio")
            if self.conversation.synthesizer.filler_audios:
                filler_audio = random.choice(self.conversation.synthesizer.filler_audios)
                logger.debug(f"Chose {filler_audio.message.text}")
                event = self.interruptible_event_factory.create_interruptible_agent_response_event(
                    filler_audio,
                    is_interruptible=filler_audio.is_interruptible,
                    agent_response_tracker=agent_response_tracker,
                )
                self.conversation.filler_audio_worker.consume_nonblocking(event)
            else:
                logger.debug("No filler audio available for synthesizer")

        async def process(self, item: InterruptibleAgentResponseEvent[AgentResponse]):
            if not self.conversation.synthesis_enabled:
                logger.debug("Synthesis disabled, not synthesizing speech")
                return
            try:
                agent_response = item.payload
                if isinstance(agent_response, AgentResponseFillerAudio):
                    self.send_filler_audio(item.agent_response_tracker)
                    return
                if isinstance(agent_response, AgentResponseStop):
                    logger.debug("Agent requested to stop")
                    if self.last_agent_response_tracker is not None:
                        await self.last_agent_response_tracker.wait()
                    item.agent_response_tracker.set()
                    self.conversation.mark_terminated(bot_disconnect=True)
                    return

                agent_response_message = typing.cast(AgentResponseMessage, agent_response)

                if self.conversation.filler_audio_worker is not None:
                    if self.conversation.filler_audio_worker.interrupt_current_filler_audio():
                        await self.conversation.filler_audio_worker.wait_for_filler_audio_to_finish()

                if isinstance(agent_response_message.message, EndOfTurn):
                    logger.debug("Sending end of turn")
                    if isinstance(self.conversation.synthesizer, InputStreamingSynthesizer):
                        await self.conversation.synthesizer.handle_end_of_turn()
                    self.consumer.consume_nonblocking(
                        self.interruptible_event_factory.create_interruptible_agent_response_event(
                            (agent_response_message.message, None),
                            is_interruptible=item.is_interruptible,
                            agent_response_tracker=item.agent_response_tracker,
                        ),
                    )
                    self.is_first_text_chunk = True
                    return

                synthesizer_base_name: Optional[str] = (
                    synthesizer_base_name_if_should_report_to_sentry(self.conversation.synthesizer)
                )
                create_speech_span: Optional[Span] = None
                ttft_span: Optional[Span] = None
                synthesis_span: Optional[Span] = None
                if synthesizer_base_name and agent_response_message.is_first:
                    complete_span_by_op(CustomSentrySpans.LANGUAGE_MODEL_TIME_TO_FIRST_TOKEN)

                    sentry_create_span(
                        sentry_callable=sentry_sdk.start_span,
                        op=CustomSentrySpans.SYNTHESIS_TIME_TO_FIRST_TOKEN,
                    )

                    synthesis_span = sentry_create_span(
                        sentry_callable=sentry_sdk.start_span,
                        op=f"{synthesizer_base_name}{CustomSentrySpans.SYNTHESIZER_SYNTHESIS_TOTAL}",
                    )
                    if synthesis_span:
                        ttft_span = sentry_create_span(
                            sentry_callable=synthesis_span.start_child,
                            op=f"{synthesizer_base_name}{CustomSentrySpans.SYNTHESIZER_TIME_TO_FIRST_TOKEN}",
                        )
                    if ttft_span:
                        create_speech_span = sentry_create_span(
                            sentry_callable=ttft_span.start_child,
                            op=f"{synthesizer_base_name}{CustomSentrySpans.SYNTHESIZER_CREATE_SPEECH}",
                        )
                maybe_synthesis_result: Optional[SynthesisResult] = None
                if isinstance(
                    self.conversation.synthesizer,
                    InputStreamingSynthesizer,
                ) and isinstance(agent_response_message.message, LLMToken):
                    logger.debug("Sending chunk to synthesizer")
                    await self.conversation.synthesizer.send_token_to_synthesizer(
                        message=agent_response_message.message,
                        chunk_size=self.chunk_size,
                    )
                else:
                    logger.debug("Synthesizing speech for message")
                    maybe_synthesis_result = await self.conversation.synthesizer.create_speech(
                        agent_response_message.message,
                        self.chunk_size,
                        is_first_text_chunk=self.is_first_text_chunk,
                        is_sole_text_chunk=agent_response_message.is_sole_text_chunk,
                    )
                if create_speech_span:
                    create_speech_span.finish()
                # For input streaming synthesizers, subsequent chunks are contained in the same SynthesisResult
                if isinstance(self.conversation.synthesizer, InputStreamingSynthesizer):
                    if not self.is_first_text_chunk:
                        maybe_synthesis_result = None
                    elif isinstance(agent_response_message.message, LLMToken):
                        maybe_synthesis_result = (
                            self.conversation.synthesizer.get_current_utterance_synthesis_result()
                        )
                if maybe_synthesis_result is not None:
                    synthesis_result = maybe_synthesis_result
                    synthesis_result.is_first = agent_response_message.is_first
                    if not synthesis_result.cached and synthesis_span:
                        synthesis_result.synthesis_total_span = synthesis_span
                        synthesis_result.ttft_span = ttft_span
                    self.consumer.consume_nonblocking(
                        self.interruptible_event_factory.create_interruptible_agent_response_event(
                            (agent_response_message.message, synthesis_result),
                            is_interruptible=item.is_interruptible,
                            agent_response_tracker=item.agent_response_tracker,
                        ),
                    )
                self.last_agent_response_tracker = item.agent_response_tracker
                if not isinstance(agent_response_message.message, SilenceMessage):
                    self.is_first_text_chunk = False
            except asyncio.CancelledError:
                pass

    class SynthesisResultsWorker(
        InterruptibleWorker[
            InterruptibleAgentResponseEvent[
                Tuple[Union[BaseMessage, EndOfTurn], Optional[SynthesisResult]]
            ]
        ]
    ):
        """Plays SynthesisResults from the output queue on the output device"""

        def __init__(
            self,
            conversation: "StreamingConversation",
        ):
            super().__init__()
            self.conversation = conversation
            self.last_transcript_message: Optional[Message] = None

        async def process(
            self,
            item: InterruptibleAgentResponseEvent[
                Tuple[Union[BaseMessage, EndOfTurn], Optional[SynthesisResult]]
            ],
        ):
            try:
                message, synthesis_result = item.payload
                if isinstance(message, EndOfTurn):
                    if self.last_transcript_message is not None:
                        self.last_transcript_message.is_end_of_turn = True
                    item.agent_response_tracker.set()
                    return
                assert synthesis_result is not None
                # create an empty transcript message and attach it to the transcript
                transcript_message = Message(
                    text="",
                    sender=Sender.BOT,
                    is_backchannel=isinstance(message, BotBackchannel),
                )
                if not isinstance(message, SilenceMessage):
                    self.conversation.transcript.add_message(
                        message=transcript_message,
                        conversation_id=self.conversation.id,
                        publish_to_events_manager=False,
                    )
                if isinstance(message, SilenceMessage):
                    logger.debug(f"Sending {message.trailing_silence_seconds} seconds of silence")
                elif isinstance(message, BotBackchannel):
                    logger.debug(f"Sending backchannel: {message}")
                message_sent, cut_off = await self.conversation.send_speech_to_output(
                    message.text,
                    synthesis_result,
                    item.interruption_event,
                    TEXT_TO_SPEECH_CHUNK_SIZE_SECONDS,
                    transcript_message=transcript_message,
                )
                # publish the transcript message now that it includes what was said during send_speech_to_output
                self.conversation.transcript.maybe_publish_transcript_event_from_message(
                    message=transcript_message,
                    conversation_id=self.conversation.id,
                )
                item.agent_response_tracker.set()
                logger.debug("Message sent: {}".format(message_sent))
                if cut_off:
                    self.conversation.agent.update_last_bot_message_on_cut_off(message_sent)
                self.last_transcript_message = transcript_message
            except asyncio.CancelledError:
                pass

    def __init__(
        self,
        output_device: OutputDeviceType,
        transcriber: BaseTranscriber[TranscriberConfig],
        agent: BaseAgent,
        synthesizer: BaseSynthesizer,
        speed_coefficient: float = 1.0,
        conversation_id: Optional[str] = None,
        events_manager: Optional[EventsManager] = None,
    ):
        self.id = conversation_id or create_conversation_id()
        ctx_conversation_id.set(self.id)

        self.output_device = output_device
        self.transcriber = transcriber
        self.agent = agent
        self.synthesizer = synthesizer
        self.synthesis_enabled = True

        self.interruptible_events: queue.Queue[InterruptibleEvent] = queue.Queue()
        self.interruptible_event_factory = self.QueueingInterruptibleEventFactory(conversation=self)
        self.synthesis_results_queue: asyncio.Queue[
            InterruptibleAgentResponseEvent[
                Tuple[Union[BaseMessage, EndOfTurn], Optional[SynthesisResult]]
            ]
        ] = asyncio.Queue()
        self.state_manager = self.create_state_manager()

        # Transcriptions Worker
        self.transcriptions_worker = self.TranscriptionsWorker(
            conversation=self,
            interruptible_event_factory=self.interruptible_event_factory,
        )
        self.transcriber.consumer = self.transcriptions_worker

        # Agent
        self.transcriptions_worker.consumer = self.agent
        self.agent.set_interruptible_event_factory(self.interruptible_event_factory)
        self.agent.attach_conversation_state_manager(self.state_manager)

        # Agent Responses Worker
        self.agent_responses_worker = self.AgentResponsesWorker(
            conversation=self,
            interruptible_event_factory=self.interruptible_event_factory,
        )
        self.agent.agent_responses_consumer = self.agent_responses_worker

        # Actions Worker
        self.actions_worker = None
        if self.agent.get_agent_config().actions:
            self.actions_worker = ActionsWorker(
                action_factory=self.agent.action_factory,
                interruptible_event_factory=self.interruptible_event_factory,
            )
            self.actions_worker.attach_conversation_state_manager(self.state_manager)
            self.actions_worker.consumer = self.agent
            self.agent.actions_consumer = self.actions_worker

        # Synthesis Results Worker
        self.synthesis_results_worker = self.SynthesisResultsWorker(conversation=self)
        self.agent_responses_worker.consumer = self.synthesis_results_worker

        # Filler Audio Worker
        self.filler_audio_worker = None
        self.filler_audio_config: Optional[FillerAudioConfig] = None
        if self.agent.get_agent_config().send_filler_audio:
            self.filler_audio_worker = self.FillerAudioWorker(conversation=self)

        self.speed_coefficient = speed_coefficient
        self.speed_manager = SpeedManager(
            speed_coefficient=self.speed_coefficient,
        )
        self.transcriber.attach_speed_manager(self.speed_manager)
        self.agent.attach_speed_manager(self.speed_manager)

        self.events_manager = events_manager or EventsManager()
        self.events_task: Optional[asyncio.Task] = None
        self.transcript = Transcript()
        self.transcript.attach_events_manager(self.events_manager)

        self.is_human_speaking = False
        self.is_terminated = asyncio.Event()
        self.mark_last_action_timestamp()

        self.check_for_idle_task: Optional[asyncio.Task] = None
        self.check_for_idle_paused = False
        self.is_human_still_there = True

        self.current_transcription_is_interrupt: bool = False

        self.initial_message_tracker = asyncio.Event()

        # tracing
        self.start_time: Optional[float] = None
        self.end_time: Optional[float] = None

        self.idle_time_threshold = (
            self.agent.get_agent_config().allowed_idle_time_seconds or ALLOWED_IDLE_TIME
        )

        self.interrupt_lock = asyncio.Lock()

    def create_state_manager(self) -> ConversationStateManager:
        return ConversationStateManager(conversation=self)

    async def start(self, mark_ready: Optional[Callable[[], Awaitable[None]]] = None):
        self.transcriber.start()
        self.transcriber.streaming_conversation = self
        self.transcriptions_worker.start()
        self.agent_responses_worker.start()
        self.synthesis_results_worker.start()
        self.synthesizer.streaming_conversation = self
        self.output_device.start()
        if self.filler_audio_worker is not None:
            self.filler_audio_worker.start()
        if self.actions_worker is not None:
            self.actions_worker.start()
        is_ready = await self.transcriber.ready()
        if not is_ready:
            raise Exception("Transcriber startup failed")
        if self.agent.get_agent_config().send_filler_audio:
            if not isinstance(self.agent.get_agent_config().send_filler_audio, FillerAudioConfig):
                self.filler_audio_config = FillerAudioConfig()
            else:
                self.filler_audio_config = typing.cast(
                    FillerAudioConfig,
                    self.agent.get_agent_config().send_filler_audio,
                )
            await self.synthesizer.set_filler_audios(self.filler_audio_config)

        self.agent.start()
        initial_message = self.agent.get_agent_config().initial_message
        if initial_message:
            asyncio_create_task(
                self.send_initial_message(initial_message),
            )
        else:
            self.initial_message_tracker.set()
        self.agent.attach_transcript(self.transcript)
        if mark_ready:
            await mark_ready()
        self.is_terminated.clear()
        self.check_for_idle_task = asyncio_create_task(
            self.check_for_idle(),
        )
        if len(self.events_manager.subscriptions) > 0:
            self.events_task = asyncio_create_task(
                self.events_manager.start(),
            )

    def set_check_for_idle_paused(self, paused: bool):
        logger.debug(f"Setting idle check paused to {paused}")
        if not paused:
            self.mark_last_action_timestamp()
        self.check_for_idle_paused = paused

    async def send_initial_message(
        self,
        initial_message: BaseMessage,
    ):
        # TODO: configure if initial message is interruptible
        delay = self.agent.get_agent_config().initial_message_delay
        if delay > 0:
            logger.info(f"Waiting {delay} seconds before initial message")
            await asyncio.sleep(delay)
        await self.send_single_message(
            message=initial_message,
            message_tracker=self.initial_message_tracker,
        )
        await self.initial_message_tracker.wait()

    async def action_on_idle(self):
        logger.debug("Conversation idle for too long, terminating")
        self.mark_terminated(bot_disconnect=True)
        return

    async def check_for_idle(self):
        """Asks if human is still on the line if no activity is detected, and terminates the conversation if not."""
        await self.initial_message_tracker.wait()
        check_human_present_count = 0
        check_human_present_threshold = self.agent.get_agent_config().num_check_human_present_times
        while self.is_active():
            if check_human_present_count > 0 and self.is_human_still_there == True:
                # Reset the counter if the human is still there
                check_human_present_count = 0
            if (
                not self.check_for_idle_paused
            ) and time.time() - self.last_action_timestamp > self.idle_time_threshold:
                if check_human_present_count >= check_human_present_threshold:
                    # Stop the phone call after some retries to prevent infinitely long call where human is just silent.
                    await self.action_on_idle()
                self.is_human_still_there = False
                await self.send_single_message(
                    message=BaseMessage(text=random.choice(CHECK_HUMAN_PRESENT_MESSAGE_CHOICES)),
                )
                check_human_present_count += 1
            # wait till the idle time would have passed the threshold if no action occurs
            await asyncio.sleep(self.idle_time_threshold / 2)

    async def send_single_message(
        self,
        message: BaseMessage,
        message_tracker: Optional[asyncio.Event] = None,
    ):
        agent_response_event = (
            self.interruptible_event_factory.create_interruptible_agent_response_event(
                AgentResponseMessage(message=message, is_sole_text_chunk=True),
                is_interruptible=False,
                agent_response_tracker=message_tracker,
            )
        )
        self.agent_responses_worker.consume_nonblocking(agent_response_event)
        self.agent_responses_worker.consume_nonblocking(
            self.interruptible_event_factory.create_interruptible_agent_response_event(
                AgentResponseMessage(message=EndOfTurn()),
                is_interruptible=True,
            ),
        )

    def receive_message(self, message: str):
        transcription = Transcription(
            message=message,
            confidence=1.0,
            is_final=True,
        )
        self.transcriptions_worker.consume_nonblocking(transcription)

    def consume_nonblocking(self, item: bytes):
        self.transcriber.send_audio(item)

    def warmup_synthesizer(self):
        self.synthesizer.ready_synthesizer(self._get_synthesizer_chunk_size())

    def mark_last_action_timestamp(self):
        self.last_action_timestamp = time.time()

    async def broadcast_interrupt(self):
        """Stops all inflight events and cancels all workers that are sending output

        Returns true if any events were interrupted - which is used as a flag for the agent (is_interrupt)
        """
        async with self.interrupt_lock:
            num_interrupts = 0
            while True:
                try:
                    interruptible_event = self.interruptible_events.get_nowait()
                    if not interruptible_event.is_interrupted():
                        if interruptible_event.interrupt():
                            logger.debug(
                                f"Interrupting event {type(interruptible_event.payload)} {interruptible_event.payload}",
                            )
                            num_interrupts += 1
                except queue.Empty:
                    break
            self.output_device.interrupt()
            self.agent.cancel_current_task()
            self.agent_responses_worker.cancel_current_task()
            if self.actions_worker:
                self.actions_worker.cancel_current_task()
            return num_interrupts > 0

    def is_interrupt(self, transcription: Transcription):
        return transcription.confidence >= (
            self.transcriber.get_transcriber_config().min_interrupt_confidence or 0
        )

    def _maybe_create_first_chunk_span(self, synthesis_result: SynthesisResult, message: str):
        first_chunk_span: Optional[Span] = None
        if synthesis_result.synthesis_total_span:
            synthesis_result.synthesis_total_span.set_tag("message_length", len(message))
        if synthesis_result.ttft_span:
            synthesis_result.ttft_span.set_tag("message_length", len(message))
            first_chunk_span = sentry_create_span(
                sentry_callable=synthesis_result.ttft_span.start_child,
                op=CustomSentrySpans.SYNTHESIS_GENERATE_FIRST_CHUNK,
            )
        return first_chunk_span

    def _track_first_chunk(self, first_chunk_span: Span, synthesis_result: SynthesisResult):
        complete_span_by_op(CustomSentrySpans.SYNTHESIS_TIME_TO_FIRST_TOKEN)
        first_chunk_span.finish()
        if synthesis_result.ttft_span:
            synthesis_result.ttft_span.finish()
        complete_span_by_op(CustomSentrySpans.LATENCY_OF_CONVERSATION)

    def _get_synthesizer_chunk_size(
        self,
        seconds_per_chunk: float = TEXT_TO_SPEECH_CHUNK_SIZE_SECONDS,
    ):
        return int(
            seconds_per_chunk
            * get_chunk_size_per_second(
                self.synthesizer.get_synthesizer_config().audio_encoding,
                self.synthesizer.get_synthesizer_config().sampling_rate,
            ),
        )

    async def send_speech_to_output(
        self,
        message: str,
        synthesis_result: SynthesisResult,
        stop_event: threading.Event,
        seconds_per_chunk: float,
        transcript_message: Optional[Message] = None,
        started_event: Optional[threading.Event] = None,
    ):
        """
        - Sends the speech chunk by chunk to the output device
          - update the transcript message as chunks come in (transcript_message is always provided for non filler audio utterances)
        - If the stop_event is set, the output is stopped
        - Sets started_event when the first chunk is sent

        Returns the message that was sent up to, and a flag if the message was cut off
        """
        seconds_spoken = 0.0

        def create_on_play_callback(
            chunk_idx: int,
            processed_event: asyncio.Event,
        ):
            def _on_play():
                if chunk_idx == 0:
                    if started_event:
                        started_event.set()
                    if first_chunk_span:
                        self._track_first_chunk(first_chunk_span, synthesis_result)

                nonlocal seconds_spoken

                self.mark_last_action_timestamp()

                seconds_spoken += seconds_per_chunk
                if transcript_message:
                    transcript_message.text = synthesis_result.get_message_up_to(seconds_spoken)

                processed_event.set()

            return _on_play

        def create_on_interrupt_callback(
            processed_event: asyncio.Event,
        ):
            def _on_interrupt():
                processed_event.set()

            return _on_interrupt

        if self.transcriber.get_transcriber_config().mute_during_speech:
            logger.debug("Muting transcriber")
            self.transcriber.mute()
        logger.debug(f"Start sending speech {message} to output")

        first_chunk_span = self._maybe_create_first_chunk_span(synthesis_result, message)
        audio_chunks: List[AudioChunk] = []
        processed_events: List[asyncio.Event] = []
        interrupted_before_all_chunks_sent = False
        async for chunk_idx, chunk_result in enumerate_async_iter(synthesis_result.chunk_generator):
            if stop_event.is_set():
                logger.debug("Interrupted before all chunks were sent")
                interrupted_before_all_chunks_sent = True
                break
            processed_event = asyncio.Event()
            audio_chunk = AudioChunk(
                data=chunk_result.chunk,
            )
            # register callbacks
            setattr(audio_chunk, "on_play", create_on_play_callback(chunk_idx, processed_event))
            setattr(
                audio_chunk,
                "on_interrupt",
                create_on_interrupt_callback(processed_event),
            )
            # Prevents the case where we send a chunk after the output device has been interrupted
            async with self.interrupt_lock:
                self.output_device.consume_nonblocking(
                    InterruptibleEvent(
                        payload=audio_chunk,
                        is_interruptible=True,
                        interruption_event=stop_event,
                    ),
                )
            audio_chunks.append(audio_chunk)
            processed_events.append(processed_event)

        logger.debug("Finished sending chunks to the output device")

        if processed_events:
            await processed_events[-1].wait()

        maybe_first_interrupted_audio_chunk = next(
            (
                audio_chunk
                for audio_chunk in audio_chunks
                if audio_chunk.state == ChunkState.INTERRUPTED
            ),
            None,
        )
        cut_off = (
            interrupted_before_all_chunks_sent or maybe_first_interrupted_audio_chunk is not None
        )
        if (
            transcript_message and not cut_off
        ):  # if the audio was not cut off, we can set the transcript message to the full message
            transcript_message.text = synthesis_result.get_message_up_to(None)

        if self.transcriber.get_transcriber_config().mute_during_speech:
            logger.debug("Unmuting transcriber")
            self.transcriber.unmute()
        if transcript_message:
            transcript_message.is_final = not cut_off
        message_sent = transcript_message.text if transcript_message and cut_off else message
        if synthesis_result.synthesis_total_span:
            synthesis_result.synthesis_total_span.finish()
        return message_sent, cut_off

    def mark_terminated(self, bot_disconnect: bool = False):
        self.is_terminated.set()

    async def terminate(self):
        self.mark_terminated()
        await self.broadcast_interrupt()
        self.events_manager.publish_event(
            TranscriptCompleteEvent(
                conversation_id=self.id,
                transcript=self.transcript,
            ),
        )
        if self.check_for_idle_task:
            logger.debug("Terminating check_for_idle Task")
            self.check_for_idle_task.cancel()
        if self.events_manager and self.events_task:
            logger.debug("Terminating events Task")
            self.events_task.cancel()
            await self.events_manager.flush()
        logger.debug("Tearing down synthesizer")
        await self.synthesizer.tear_down()
        logger.debug("Terminating agent")
        await self.agent.terminate()
        logger.debug("Terminating output device")
        await self.output_device.terminate()
        logger.debug("Terminating speech transcriber")
        await self.transcriber.terminate()
        logger.debug("Terminating transcriptions worker")
        await self.transcriptions_worker.terminate()
        logger.debug("Terminating final transcriptions worker")
        await self.agent_responses_worker.terminate()
        logger.debug("Terminating synthesis results worker")
        await self.synthesis_results_worker.terminate()
        if self.filler_audio_worker is not None:
            logger.debug("Terminating filler audio worker")
            await self.filler_audio_worker.terminate()
        if self.actions_worker is not None:
            logger.debug("Terminating actions worker")
            await self.actions_worker.terminate()
        logger.debug("Successfully terminated")

    def is_active(self):
        return not self.is_terminated.is_set()

    async def wait_for_termination(self):
        await self.is_terminated.wait()<|MERGE_RESOLUTION|>--- conflicted
+++ resolved
@@ -83,7 +83,7 @@
     synthesizer_base_name_if_should_report_to_sentry,
 )
 
-<<<<<<< HEAD
+
 # from custom_guardrails import Guardrails
 # from config import configfrom config
 from config_guardrails import Guardrails
@@ -92,9 +92,6 @@
 import nltk
 nltk.download('punkt_tab')
 
-
-=======
->>>>>>> cc9bb370
 BACKCHANNEL_PATTERNS = [
     r"m+-?hm+",
     r"m+",
