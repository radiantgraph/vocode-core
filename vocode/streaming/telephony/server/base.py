import abc
<<<<<<< HEAD
import asyncio
from functools import partial
from typing import List, Optional

from fastapi import APIRouter, Form, Request, Response
import httpx
=======
import os
from functools import partial
from typing import Dict, List, Optional

from fastapi import APIRouter, BackgroundTasks, Form, Request, Response
>>>>>>> b1035fc7
from loguru import logger
from pydantic.v1 import BaseModel, Field

from vocode.streaming.agent.abstract_factory import AbstractAgentFactory
from vocode.streaming.agent.default_factory import DefaultAgentFactory
from vocode.streaming.models.agent import AgentConfig
from vocode.streaming.models.events import RecordingEvent
<<<<<<< HEAD
=======
from vocode.streaming.models.message import BaseMessage
>>>>>>> b1035fc7
from vocode.streaming.models.synthesizer import SynthesizerConfig
from vocode.streaming.models.telephony import (
    TwilioCallConfig,
    TwilioConfig,
    VonageCallConfig,
    VonageConfig,
)
from vocode.streaming.models.transcriber import TranscriberConfig
from vocode.streaming.synthesizer.abstract_factory import AbstractSynthesizerFactory
from vocode.streaming.synthesizer.default_factory import DefaultSynthesizerFactory
from vocode.streaming.telephony.client.abstract_telephony_client import AbstractTelephonyClient
from vocode.streaming.telephony.client.twilio_client import TwilioClient
from vocode.streaming.telephony.client.vonage_client import VonageClient
from vocode.streaming.telephony.config_manager.base_config_manager import BaseConfigManager
from vocode.streaming.telephony.conversation.outbound_call import OutboundCall  # Corrected import
from vocode.streaming.telephony.server.router.calls import CallsRouter
from vocode.streaming.telephony.templater import get_connection_twiml
from vocode.streaming.transcriber.abstract_factory import AbstractTranscriberFactory
from vocode.streaming.transcriber.default_factory import DefaultTranscriberFactory
from vocode.streaming.utils import create_conversation_id
from vocode.streaming.utils.events_manager import EventsManager
<<<<<<< HEAD

=======
>>>>>>> b1035fc7


class AbstractInboundCallConfig(BaseModel, abc.ABC):
    url: str
    agent_config: AgentConfig
    transcriber_config: Optional[TranscriberConfig] = None
    synthesizer_config: Optional[SynthesizerConfig] = None


class TwilioInboundCallConfig(AbstractInboundCallConfig):
    twilio_config: TwilioConfig


class VonageInboundCallConfig(AbstractInboundCallConfig):
    vonage_config: VonageConfig


class VonageAnswerRequest(BaseModel):
    to: str
    from_: str = Field(..., alias="from")
    uuid: str

<<<<<<< HEAD
=======

class OutboundCallConfigs(BaseModel):
    agent_configs: Dict[str, ChatGPTAgentConfig]  # Mapping from flag to ChatGPTAgentConfig


class MakeCallRequest(BaseModel):
    to_phone: str
    flag: str  # Should be one of 'demo1', 'demo2', 'demo3'


>>>>>>> b1035fc7
class TelephonyServer:
    def __init__(
        self,
        base_url: str,
        config_manager: BaseConfigManager,
        inbound_call_configs: List[AbstractInboundCallConfig] = [],
        transcriber_factory: AbstractTranscriberFactory = DefaultTranscriberFactory(),
        agent_factory: AbstractAgentFactory = DefaultAgentFactory(),
        synthesizer_factory: AbstractSynthesizerFactory = DefaultSynthesizerFactory(),
        events_manager: Optional[EventsManager] = None,
<<<<<<< HEAD
=======
        outbound_synthesizer_config: Optional[SynthesizerConfig] = None,
        outbound_call_configs: Optional[OutboundCallConfigs] = None,
>>>>>>> b1035fc7
    ):
        self.base_url = base_url
        self.router = APIRouter()
        self.config_manager = config_manager
        self.events_manager = events_manager
        self.router.include_router(
            CallsRouter(
                base_url=base_url,
                config_manager=self.config_manager,
                transcriber_factory=transcriber_factory,
                agent_factory=agent_factory,
                synthesizer_factory=synthesizer_factory,
                events_manager=self.events_manager,
            ).get_router()
        )
        for config in inbound_call_configs:
            self.router.add_api_route(
                config.url,
                self.create_inbound_route(inbound_call_config=config),
                methods=["POST"],
            )
        # vonage requires an events endpoint
        self.router.add_api_route("/events", self.events, methods=["GET", "POST"])
        logger.info(f"Set up events endpoint at https://{self.base_url}/events")

        self.router.add_api_route(
            "/recordings/{conversation_id}", self.recordings, methods=["GET", "POST"]
        )
        logger.info(
            f"Set up recordings endpoint at https://{self.base_url}/recordings/{{conversation_id}}"
        )

<<<<<<< HEAD
        # # Register the /make_call endpoint using partial to bind 'self'
        # self.router.add_api_route(
        #     "/make_call",
        #     partial(self.make_call),  # Bind 'self' using partial
        #     methods=["POST"],
        # )
        # logger.info(
        #     f"Set up make_call endpoint at https://{self.base_url}/make_call"
        # )
=======
        # Register the /make_call endpoint using partial to bind 'self'
        self.router.add_api_route(
            "/make_call",
            partial(self.make_call),  # Bind 'self' using partial
            methods=["POST"],
        )
        logger.info(f"Set up make_call endpoint at https://{self.base_url}/make_call")
>>>>>>> b1035fc7

    def events(self, request: Request):
        return Response()

    async def recordings(self, request: Request, conversation_id: str):
        recording_url = (await request.json())["recording_url"]
        if self.events_manager is not None and recording_url is not None:
            self.events_manager.publish_event(
                RecordingEvent(recording_url=recording_url, conversation_id=conversation_id)
            )
        return Response()

<<<<<<< HEAD
    # async def make_call(
    #     self,
    #     request: Request,
    #     background_tasks: BackgroundTasks
    # ):
    #     try:
    #         data = await request.json()
    #         to_phone = data["to_phone"]
    #         flag = data["flag"]
    #     except (ValueError, KeyError) as e:
    #         logger.error(f"Invalid request body: {e}")
    #         return Response(status_code=400, content="Invalid request body. 'to_phone' and 'flag' are required.")

    #     # Retrieve the corresponding agent_config based on the flag
    #     agent_config = self.outbound_call_configs.agent_configs.get(flag)
    #     if not agent_config:
    #         logger.error(f"Invalid or missing flag provided: {flag}")
    #         return Response(status_code=400, content="Invalid or missing flag provided.")

    #     # Create an instance of OutboundCall with the retrieved agent_config
    #     outbound_call = OutboundCall(
    #         base_url=self.base_url,
    #         to_phone=to_phone,
    #         from_phone=os.environ["TWILIO_FROM_PHONE"],  # Ensure this env variable is set
    #         config_manager=self.config_manager,
    #         agent_config=agent_config,
    #         telephony_config=TwilioConfig(
    #             account_sid=os.environ["TWILIO_ACCOUNT_SID"],
    #             auth_token=os.environ["TWILIO_AUTH_TOKEN"],
    #         ),
    #         synthesizer_config=self.outbound_synthesizer_config,
    #     )

    #     # Start the outbound call in the background
    #     background_tasks.add_task(outbound_call.start)
=======
    async def make_call(self, request: Request, background_tasks: BackgroundTasks):
        try:
            data = await request.json()
            to_phone = data["to_phone"]
            flag = data["flag"]
        except (ValueError, KeyError) as e:
            logger.error(f"Invalid request body: {e}")
            return Response(
                status_code=400, content="Invalid request body. 'to_phone' and 'flag' are required."
            )

        # Retrieve the corresponding agent_config based on the flag
        agent_config = self.outbound_call_configs.agent_configs.get(flag)
        if not agent_config:
            logger.error(f"Invalid or missing flag provided: {flag}")
            return Response(status_code=400, content="Invalid or missing flag provided.")

        # Create an instance of OutboundCall with the retrieved agent_config
        outbound_call = OutboundCall(
            base_url=self.base_url,
            to_phone=to_phone,
            from_phone=os.environ["TWILIO_FROM_PHONE"],  # Ensure this env variable is set
            config_manager=self.config_manager,
            agent_config=agent_config,
            telephony_config=TwilioConfig(
                account_sid=os.environ["TWILIO_ACCOUNT_SID"],
                auth_token=os.environ["TWILIO_AUTH_TOKEN"],
            ),
            synthesizer_config=self.outbound_synthesizer_config,
        )
>>>>>>> b1035fc7

    #     logger.info(f"Outbound call initiated to {to_phone} with flag {flag}")

    #     return {"status": "Outbound call initiated."}
    
    async def start_twilio_inbound_recording(
            self, twilio_sid: str, auth_token: str, conversation_id: str
    ) -> None:
        url: str = f"https://api.twilio.com/2010-04-01/Accounts/{twilio_sid}/Calls/{conversation_id}/Recordings.json"

        async with httpx.AsyncClient() as client:
            response: Response = await client.post(url, data={}, auth=(twilio_sid, auth_token))

        if response.status_code != 201:
            logger.warning(f"Failed to start recording: {response.text}")
        else:
            logger.info(f"Recording started for call {twilio_sid}")

    def create_inbound_route(
        self,
        inbound_call_config: AbstractInboundCallConfig,
    ):
        async def twilio_route(
            twilio_config: TwilioConfig,
            twilio_sid: str = Form(alias="CallSid"),
            twilio_from: str = Form(alias="From"),
            twilio_to: str = Form(alias="To"),
        ) -> Response:
            
            
            call_config = TwilioCallConfig(
                transcriber_config=inbound_call_config.transcriber_config
                or TwilioCallConfig.default_transcriber_config(),
                agent_config=inbound_call_config.agent_config,
                synthesizer_config=inbound_call_config.synthesizer_config
                or TwilioCallConfig.default_synthesizer_config(),
                twilio_config=twilio_config,
                twilio_sid=twilio_sid,
                from_phone=twilio_from,
                to_phone=twilio_to,
                direction="inbound",
            )

            logger.info(f"agent is ready to pick up call from {twilio_from}")

            conversation_id = create_conversation_id()
            await self.config_manager.save_config(conversation_id, call_config)

            async def delay_start_recording() -> None:
                await asyncio.sleep(1)
                await self.start_twilio_inbound_recording(
                    twilio_sid = twilio_config.account_sid,
                    auth_token = twilio_config.auth_token,
                    conversation_id = twilio_sid
                )
            
            if twilio_config.record:
                asyncio.create_task(coro=delay_start_recording())

            return get_connection_twiml(base_url=self.base_url, call_id=conversation_id)

        async def vonage_route(vonage_config: VonageConfig, request: Request):
            vonage_answer_request = VonageAnswerRequest.parse_obj(await request.json())
            call_config = VonageCallConfig(
                transcriber_config=inbound_call_config.transcriber_config
                or VonageCallConfig.default_transcriber_config(),
                agent_config=inbound_call_config.agent_config,
                synthesizer_config=inbound_call_config.synthesizer_config
                or VonageCallConfig.default_synthesizer_config(),
                vonage_config=vonage_config,
                vonage_uuid=vonage_answer_request.uuid,
                to_phone=vonage_answer_request.from_,
                from_phone=vonage_answer_request.to,
                direction="inbound",
            )
            conversation_id = create_conversation_id()
            await self.config_manager.save_config(conversation_id, call_config)
            vonage_client = VonageClient(
                base_url=self.base_url,
                maybe_vonage_config=vonage_config,
                record_calls=vonage_config.record,
            )
            return vonage_client.create_call_ncco(
                conversation_id=conversation_id,
                record=vonage_config.record,
            )

        if isinstance(inbound_call_config, TwilioInboundCallConfig):
            logger.info(
                f"Set up inbound call TwiML at https://{self.base_url}{inbound_call_config.url}"
            )
            return partial(twilio_route, inbound_call_config.twilio_config)
        elif isinstance(inbound_call_config, VonageInboundCallConfig):
            logger.info(
                f"Set up inbound call NCCO at https://{self.base_url}{inbound_call_config.url}"
            )
            return partial(vonage_route, inbound_call_config.vonage_config)
        else:
            raise ValueError(f"Unknown inbound call config type {type(inbound_call_config)}")

    async def end_outbound_call(self, conversation_id: str):
        # TODO validation via twilio_client
        call_config = await self.config_manager.get_config(conversation_id)
        if not call_config:
            raise ValueError(f"Could not find call config for {conversation_id}")
        telephony_client: AbstractTelephonyClient
        if isinstance(call_config, TwilioCallConfig):
            telephony_client = TwilioClient(
                base_url=self.base_url, maybe_twilio_config=call_config.twilio_config
            )
            await telephony_client.end_call(call_config.twilio_sid)
        elif isinstance(call_config, VonageCallConfig):
            telephony_client = VonageClient(
                base_url=self.base_url, maybe_vonage_config=call_config.vonage_config
            )
            await telephony_client.end_call(call_config.vonage_uuid)
        return {"id": conversation_id}

    def get_router(self) -> APIRouter:
        return self.router<|MERGE_RESOLUTION|>--- conflicted
+++ resolved
@@ -1,18 +1,10 @@
 import abc
-<<<<<<< HEAD
 import asyncio
 from functools import partial
 from typing import List, Optional
 
 from fastapi import APIRouter, Form, Request, Response
 import httpx
-=======
-import os
-from functools import partial
-from typing import Dict, List, Optional
-
-from fastapi import APIRouter, BackgroundTasks, Form, Request, Response
->>>>>>> b1035fc7
 from loguru import logger
 from pydantic.v1 import BaseModel, Field
 
@@ -20,10 +12,6 @@
 from vocode.streaming.agent.default_factory import DefaultAgentFactory
 from vocode.streaming.models.agent import AgentConfig
 from vocode.streaming.models.events import RecordingEvent
-<<<<<<< HEAD
-=======
-from vocode.streaming.models.message import BaseMessage
->>>>>>> b1035fc7
 from vocode.streaming.models.synthesizer import SynthesizerConfig
 from vocode.streaming.models.telephony import (
     TwilioCallConfig,
@@ -45,11 +33,6 @@
 from vocode.streaming.transcriber.default_factory import DefaultTranscriberFactory
 from vocode.streaming.utils import create_conversation_id
 from vocode.streaming.utils.events_manager import EventsManager
-<<<<<<< HEAD
-
-=======
->>>>>>> b1035fc7
-
 
 class AbstractInboundCallConfig(BaseModel, abc.ABC):
     url: str
@@ -71,19 +54,7 @@
     from_: str = Field(..., alias="from")
     uuid: str
 
-<<<<<<< HEAD
-=======
-
-class OutboundCallConfigs(BaseModel):
-    agent_configs: Dict[str, ChatGPTAgentConfig]  # Mapping from flag to ChatGPTAgentConfig
-
-
-class MakeCallRequest(BaseModel):
-    to_phone: str
-    flag: str  # Should be one of 'demo1', 'demo2', 'demo3'
-
-
->>>>>>> b1035fc7
+
 class TelephonyServer:
     def __init__(
         self,
@@ -94,11 +65,6 @@
         agent_factory: AbstractAgentFactory = DefaultAgentFactory(),
         synthesizer_factory: AbstractSynthesizerFactory = DefaultSynthesizerFactory(),
         events_manager: Optional[EventsManager] = None,
-<<<<<<< HEAD
-=======
-        outbound_synthesizer_config: Optional[SynthesizerConfig] = None,
-        outbound_call_configs: Optional[OutboundCallConfigs] = None,
->>>>>>> b1035fc7
     ):
         self.base_url = base_url
         self.router = APIRouter()
@@ -131,7 +97,6 @@
             f"Set up recordings endpoint at https://{self.base_url}/recordings/{{conversation_id}}"
         )
 
-<<<<<<< HEAD
         # # Register the /make_call endpoint using partial to bind 'self'
         # self.router.add_api_route(
         #     "/make_call",
@@ -141,15 +106,6 @@
         # logger.info(
         #     f"Set up make_call endpoint at https://{self.base_url}/make_call"
         # )
-=======
-        # Register the /make_call endpoint using partial to bind 'self'
-        self.router.add_api_route(
-            "/make_call",
-            partial(self.make_call),  # Bind 'self' using partial
-            methods=["POST"],
-        )
-        logger.info(f"Set up make_call endpoint at https://{self.base_url}/make_call")
->>>>>>> b1035fc7
 
     def events(self, request: Request):
         return Response()
@@ -162,7 +118,7 @@
             )
         return Response()
 
-<<<<<<< HEAD
+
     # async def make_call(
     #     self,
     #     request: Request,
@@ -198,38 +154,7 @@
 
     #     # Start the outbound call in the background
     #     background_tasks.add_task(outbound_call.start)
-=======
-    async def make_call(self, request: Request, background_tasks: BackgroundTasks):
-        try:
-            data = await request.json()
-            to_phone = data["to_phone"]
-            flag = data["flag"]
-        except (ValueError, KeyError) as e:
-            logger.error(f"Invalid request body: {e}")
-            return Response(
-                status_code=400, content="Invalid request body. 'to_phone' and 'flag' are required."
-            )
-
-        # Retrieve the corresponding agent_config based on the flag
-        agent_config = self.outbound_call_configs.agent_configs.get(flag)
-        if not agent_config:
-            logger.error(f"Invalid or missing flag provided: {flag}")
-            return Response(status_code=400, content="Invalid or missing flag provided.")
-
-        # Create an instance of OutboundCall with the retrieved agent_config
-        outbound_call = OutboundCall(
-            base_url=self.base_url,
-            to_phone=to_phone,
-            from_phone=os.environ["TWILIO_FROM_PHONE"],  # Ensure this env variable is set
-            config_manager=self.config_manager,
-            agent_config=agent_config,
-            telephony_config=TwilioConfig(
-                account_sid=os.environ["TWILIO_ACCOUNT_SID"],
-                auth_token=os.environ["TWILIO_AUTH_TOKEN"],
-            ),
-            synthesizer_config=self.outbound_synthesizer_config,
-        )
->>>>>>> b1035fc7
+
 
     #     logger.info(f"Outbound call initiated to {to_phone} with flag {flag}")
 
